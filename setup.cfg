--- conflicted
+++ resolved
@@ -131,15 +131,10 @@
 #############################
 # Bumpver Configuration #
 #############################
-<<<<<<< HEAD
 [bumpver]
-current_version = "0.2.1"
+current_version = "0.2.3"
 version_pattern = "MAJOR.MINOR.PATCH"
 commit_message = "bump version {old_version} -> {new_version}"
-=======
-[bumpversion]
-current_version = 0.2.3
->>>>>>> 0c1e400d
 commit = True
 tag = True
 push = True
